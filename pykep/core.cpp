// Copyright 2023, 2024 Dario Izzo (dario.izzo@gmail.com), Francesco Biscani
// (bluescarni@gmail.com)
//
// This file is part of the kep3 library.
//
// This Source Code Form is subject to the terms of the Mozilla
// Public License v. 2.0. If a copy of the MPL was not distributed
// with this file, You can obtain one at http://mozilla.org/MPL/2.0/.
<<<<<<< HEAD

#include <kep3/epoch.hpp>
#include <string>
=======
#include <chrono>
#include <cmath>
#include <iostream>
#include <optional>
#include <random>
#include <string>
#include <valarray>
#include <vector>
>>>>>>> 2877c85b

#include <fmt/chrono.h>
#include <kep3/core_astro/constants.hpp>
#include <kep3/core_astro/convert_anomalies.hpp>
#include <kep3/epoch.hpp>
#include <kep3/planet.hpp>
#include <kep3/planets/keplerian.hpp>
#include <pybind11/chrono.h>
#include <pybind11/detail/common.h>
#include <pybind11/numpy.h>
#include <pybind11/operators.h>
#include <pybind11/pybind11.h>
#include <pybind11/stl.h>

#include "common_utils.hpp"
#include "docstrings.hpp"
#include "expose_udplas.hpp"
#include "python_udpla.hpp"

namespace py = pybind11;
namespace pk = pykep;

PYBIND11_MODULE(core, m)
{
    py::options options;
    options.disable_function_signatures();
    m.doc() = pk::core_module_doc();

    // We expose various global constants:
    m.attr("AU") = py::float_(kep3::AU);
    m.attr("CAVENDISH") = py::float_(kep3::CAVENDISH);
    m.attr("MU_SUN") = py::float_(kep3::MU_SUN);
    m.attr("MU_EARTH") = py::float_(kep3::MU_EARTH);
    m.attr("EARTH_VELOCITY") = py::float_(kep3::EARTH_VELOCITY);
    m.attr("EARTH_J2") = py::float_(kep3::EARTH_J2);
    m.attr("EARTH_RADIUS") = py::float_(kep3::EARTH_RADIUS);
    m.attr("RAD2DEG") = py::float_(kep3::RAD2DEG);
    m.attr("DAY2SEC") = py::float_(kep3::DAY2SEC);
    m.attr("SEC2DAY") = py::float_(kep3::SEC2DAY);
    m.attr("DAY2YEAR") = py::float_(kep3::DAY2YEAR);
    m.attr("G0") = py::float_(kep3::G0);

    // We expose here global enums:
    py::enum_<kep3::elements_type>(m, "elements_type", "")
        .value("KEP_M", kep3::KEP_M, "Keplerian Elements a,e,i,W,w,M (Mean anomaly)")
        .value("KEP_F", kep3::KEP_F, "Keplerian Elements a,e,i,W,w,f (True anomaly)")
        .value("MEQ", kep3::MEQ, "Modified Equinoctial Elements p,f,g,h,k,L (Mean Longitude)")
        .value("MEQ_R", kep3::MEQ_R,
               "Modified Equinoctial Elements (retrograde) p,f,g,h,k,L (Mean "
               "Longitude)")
        .value("POSVEL", kep3::POSVEL, "Position and Velocity")
        .export_values();

    // We expose the various anomaly conversions
    m.def("m2e", &kep3::m2e, pk::m2e_doc().c_str());
    m.def("e2m", &kep3::e2m, pk::e2m_doc().c_str());
    m.def("m2f", &kep3::m2f, pk::m2f_doc().c_str());
    m.def("f2m", &kep3::f2m, pk::f2m_doc().c_str());
    m.def("e2f", &kep3::e2f, pk::e2f_doc().c_str());
    m.def("f2e", &kep3::f2e, pk::f2e_doc().c_str());
    m.def("n2h", &kep3::n2h, pk::n2h_doc().c_str());
    m.def("h2n", &kep3::h2n, pk::h2n_doc().c_str());
    m.def("n2f", &kep3::n2f, pk::n2f_doc().c_str());
    m.def("f2n", &kep3::f2n, pk::f2n_doc().c_str());
    m.def("h2f", &kep3::h2f, pk::h2f_doc().c_str());
    m.def("f2h", &kep3::f2h, pk::f2h_doc().c_str());
    m.def("zeta2f", &kep3::zeta2f, pk::zeta2f_doc().c_str());
    m.def("f2zeta", &kep3::f2zeta, pk::f2zeta_doc().c_str());

    // And their vectorized versions
    m.def("m2e_v", py::vectorize(kep3::m2e), pk::m2e_v_doc().c_str());
    m.def("e2m_v", py::vectorize(kep3::e2m), pk::e2m_v_doc().c_str());
    m.def("m2f_v", py::vectorize(kep3::m2f), pk::m2f_v_doc().c_str());
    m.def("f2m_v", py::vectorize(kep3::f2m), pk::f2m_v_doc().c_str());
    m.def("e2f_v", py::vectorize(kep3::e2f), pk::e2f_v_doc().c_str());
    m.def("f2e_v", py::vectorize(kep3::f2e), pk::f2e_v_doc().c_str());
    m.def("n2h_v", py::vectorize(kep3::n2h), pk::n2h_v_doc().c_str());
    m.def("h2n_v", py::vectorize(kep3::h2n), pk::h2n_v_doc().c_str());
    m.def("n2f_v", py::vectorize(kep3::n2f), pk::n2f_v_doc().c_str());
    m.def("f2n_v", py::vectorize(kep3::f2n), pk::f2n_v_doc().c_str());
    m.def("h2f_v", py::vectorize(kep3::h2f), pk::h2f_v_doc().c_str());
    m.def("f2h_v", py::vectorize(kep3::f2h), pk::f2h_v_doc().c_str());
    m.def("zeta2f_v", py::vectorize(kep3::zeta2f), pk::zeta2f_v_doc().c_str());
    m.def("f2zeta_v", py::vectorize(kep3::f2zeta), pk::f2zeta_v_doc().c_str());

    // Class epoch
    py::class_<kep3::epoch> epoch_class(m, "epoch");

    py::enum_<kep3::epoch::julian_type>(epoch_class, "julian_type")
        .value("MJD2000", kep3::epoch::julian_type::MJD2000, "Modified Julian Date 2000")
        .value("MJD", kep3::epoch::julian_type::MJD, "Modified Julian Date")
        .value("JD", kep3::epoch::julian_type::JD, "Julian Date");

    // This must go after the enum class registration
    epoch_class
        // Construtor from julian floats
        .def(py::init<double, kep3::epoch::julian_type>(), py::arg("when"),
             py::arg("julian_type") = kep3::epoch::julian_type::MJD2000)
        .def(py::init<int, kep3::epoch::julian_type>(), py::arg("when"),
             py::arg("julian_type") = kep3::epoch::julian_type::MJD2000)
        // Constructor from datetime py::object
        .def(py::init([](const py::object &in) {
                 // We check that `in` is a datetimeobject
                 py::object Datetime = py::module_::import("datetime").attr("datetime");
                 if (!py::isinstance(in, Datetime)) {
                     pykep::py_throw(PyExc_TypeError, ("it seems you are trying to construct kep3::epoch object from a "
                                                       "python object that is not of type datetime"));
                 }
                 // We collect its info
                 int y = in.attr("year").cast<int>();
                 auto m = in.attr("month").cast<unsigned>();
                 auto d = in.attr("day").cast<unsigned>();
                 int h = in.attr("hour").cast<int>();
                 int min = in.attr("minute").cast<int>();
                 int s = in.attr("second").cast<int>();
                 int us = in.attr("microsecond").cast<int>();
                 return kep3::epoch(y, m, d, h, min, s, 0, us);
             }),
             py::arg("when"))
        // repr()
        .def("__repr__", &pykep::ostream_repr<kep3::epoch>)
        // Copy and deepcopy.
        .def("__copy__", &pykep::generic_copy_wrapper<kep3::epoch>)
        .def("__deepcopy__", &pykep::generic_deepcopy_wrapper<kep3::epoch>)
        // Pickle support.
        .def(py::pickle(&pykep::pickle_getstate_wrapper<kep3::epoch>, &pykep::pickle_setstate_wrapper<kep3::epoch>))
        // julian dates
        .def("mjd2000", &kep3::epoch::mjd2000)
        .def("mjd", &kep3::epoch::mjd)
        .def("jd", &kep3::epoch::jd)
        // comparison operators
        .def("__lt__", [](const kep3::epoch &ep1, const kep3::epoch &ep2) { return ep1 < ep2; })
        .def("__gt__", [](const kep3::epoch &ep1, const kep3::epoch &ep2) { return ep1 > ep2; })
        .def("__le__", [](const kep3::epoch &ep1, const kep3::epoch &ep2) { return ep1 <= ep2; })
        .def("__ge__", [](const kep3::epoch &ep1, const kep3::epoch &ep2) { return ep1 >= ep2; })
        .def("__eq__", [](const kep3::epoch &ep1, const kep3::epoch &ep2) { return ep1 == ep2; })
        .def("__ne__", [](const kep3::epoch &ep1, const kep3::epoch &ep2) { return ep1 != ep2; })
        // math
        .def("__add__",
             [](kep3::epoch ep, double dt) { return ep + std::chrono::duration<double, std::ratio<86400>>(dt); })
        .def("__add__", [](kep3::epoch ep, std::chrono::duration<double, std::ratio<1>> dt) { return ep + dt; })
        .def("__sub__",
             [](kep3::epoch ep, double dt) { return ep - std::chrono::duration<double, std::ratio<86400>>(dt); })
        .def("__sub__", [](kep3::epoch ep, std::chrono::duration<double, std::ratio<1>> dt) { return ep - dt; });

    // Epoch related utils
    m.def("utc_now", &kep3::utc_now);
    m.def("epoch_from_iso_string", &kep3::epoch_from_iso_string); 


    // Class planet (type erasure machinery here)
    py::class_<kep3::planet> planet_class(m, "planet", py::dynamic_attr{});
    // Constructor.
    // Expose extract.
    planet_class.def("_cpp_extract", &pykep::generic_cpp_extract<kep3::planet, kep3::udpla::keplerian>,
                     py::return_value_policy::reference_internal);
    // repr().
    planet_class.def("__repr__", &pykep::ostream_repr<kep3::planet>);
    // Copy and deepcopy.
    planet_class.def("__copy__", &pykep::generic_copy_wrapper<kep3::planet>);
    planet_class.def("__deepcopy__", &pykep::generic_deepcopy_wrapper<kep3::planet>);
    // UDPLA extraction for python stuff.
    planet_class.def("_py_extract", &pykep::generic_py_extract<kep3::planet>);
    // Pickle support.
    planet_class.def(
        py::pickle(&pykep::pickle_getstate_wrapper<kep3::planet>, &pykep::pickle_setstate_wrapper<kep3::planet>));
    // Planet methods.
    planet_class.def(
        "eph", [](const kep3::planet &pl, const kep3::epoch &ep) { return pl.eph(ep); }, py::arg("ep"));

#define PYKEP3_EXPOSE_PLANET_GETTER(name)                                                                              \
    planet_class.def("get_" #name, [](const kep3::planet &pl) { return pl.get_##name(); })

    PYKEP3_EXPOSE_PLANET_GETTER(name);
    PYKEP3_EXPOSE_PLANET_GETTER(extra_info);
    PYKEP3_EXPOSE_PLANET_GETTER(mu_central_body);
    PYKEP3_EXPOSE_PLANET_GETTER(mu_self);
    PYKEP3_EXPOSE_PLANET_GETTER(radius);
    PYKEP3_EXPOSE_PLANET_GETTER(safe_radius);

#undef PYKEP3_EXPOSE_PLANET_GETTER

    planet_class.def(
        "period", [](const kep3::planet &pl, const kep3::epoch &ep) { return pl.period(ep); },
        py::arg("ep") = kep3::epoch{});

    // We now expose the cpp udplas. They will also add a constructor and the extract machinery to the planet_class
    // UDPLA module
    auto udpla_module = m.def_submodule("udpla", "User defined planets that can construct a pykep.planet");
    pykep::expose_all_udplas(udpla_module, planet_class);

<<<<<<< HEAD
    // Finalize (this constructor must be the last one else overload will fail with all the others)
=======
    // Finalize (this constructor must be the last one of the planet_class else overload will fail with the others
    // accepting cpp udplas)
>>>>>>> 2877c85b
    planet_class.def(py::init([](const py::object &o) { return kep3::planet{pk::python_udpla(o)}; }), py::arg("udpla"));
}<|MERGE_RESOLUTION|>--- conflicted
+++ resolved
@@ -6,20 +6,9 @@
 // This Source Code Form is subject to the terms of the Mozilla
 // Public License v. 2.0. If a copy of the MPL was not distributed
 // with this file, You can obtain one at http://mozilla.org/MPL/2.0/.
-<<<<<<< HEAD
-
 #include <kep3/epoch.hpp>
 #include <string>
-=======
-#include <chrono>
-#include <cmath>
-#include <iostream>
-#include <optional>
-#include <random>
-#include <string>
-#include <valarray>
-#include <vector>
->>>>>>> 2877c85b
+
 
 #include <fmt/chrono.h>
 #include <kep3/core_astro/constants.hpp>
@@ -211,11 +200,6 @@
     auto udpla_module = m.def_submodule("udpla", "User defined planets that can construct a pykep.planet");
     pykep::expose_all_udplas(udpla_module, planet_class);
 
-<<<<<<< HEAD
     // Finalize (this constructor must be the last one else overload will fail with all the others)
-=======
-    // Finalize (this constructor must be the last one of the planet_class else overload will fail with the others
-    // accepting cpp udplas)
->>>>>>> 2877c85b
     planet_class.def(py::init([](const py::object &o) { return kep3::planet{pk::python_udpla(o)}; }), py::arg("udpla"));
 }