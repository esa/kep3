@book{battin,
  title={An introduction to the mathematics and methods of astrodynamics},
  author={Battin, Richard H},
  year={1999},
  publisher={AIAA}
}

@article{izzolambert,
  title={Revisiting Lambert’s problem},
  author={Izzo, Dario},
  journal={Celestial Mechanics and Dynamical Astronomy},
  volume={121},
  pages={1--15},
  year={2015},
  publisher={Springer}
}

@article{biscaniheyoka1,
  title={Revisiting high-order Taylor methods for astrodynamics and celestial mechanics},
  author={Biscani, Francesco and Izzo, Dario},
  journal={Monthly Notices of the Royal Astronomical Society},
  volume={504},
  number={2},
  pages={2614--2628},
  year={2021},
  publisher={Oxford University Press}
}

@article{biscaniheyoka2,
  title={Reliable event detection for Taylor methods in astrodynamics},
  author={Biscani, Francesco and Izzo, Dario},
  journal={Monthly Notices of the Royal Astronomical Society},
  volume={513},
  number={4},
  pages={4833--4844},
  year={2022},
  publisher={Oxford University Press}
}

@article{sims,
  title={Preliminary design of low-thrust interplanetary missions},
  author={Sims, Jon A. and Flanagan, Steve N.},
  year={1997},
  journal={Paper AAS 99-338, AAS/AIAA Astrodynamics Specialist Conference, Girdwood, Alaska, August 16-18, 1999}
}

@article{equinoctialelems,
  title={A set modified equinoctial orbit elements},
  author={Walker, Michael JH and Ireland, B and Owens, Joyce},
  journal={Celestial mechanics},
  volume={36},
  number={4},
  pages={409--419},
  year={1985},
  publisher={Springer}
}

@article{pagmo,
  title={A parallel global multiobjective framework for optimization: pagmo},
  author={Biscani, Francesco and Izzo, Dario},
  journal={Journal of Open Source Software},
  volume={5},
  number={53},
  pages={2338},
  year={2020}
}

@article{terrile2005evolutionary,
  title={Evolutionary computation technologies for the automated design of space systems},
  author={Terrile, Richard J and Aghazarian, Hrand and Ferguson, Michael I and Fink, Wolfgang and Huntsberger, Terrance L and Keymeulen, Didier and Klimeck, Gerhard and Kordon, Mark A and Lee, Seungwon and von Allmen, Paul},
  journal={2005 NASA/DoD Conference on Evolvable Hardware (EH'05)},
  pages={131--138},
  year={2005},
  organization={IEEE}
}

@article{petropoulos2018gtoc9,
  title={{GTOC9: Methods and results from the Jet Propulsion Laboratory team}},
  author={Petropoulos, Anastassios and Grebow, Daniel and Jones, Drew and Lantoine, Gregory and Nicholas, Austin and Roa, Javier and Senent, Juan and Stuart, Jeffrey and Arora, Nitin and Pavlak, Thomas and others},
  journal={Acta Futura},
  volume={11},
  pages={25--35},
  year={2018}
}

@article{izzo2013search,
  title={Search for a grand tour of the jupiter galilean moons},
  author={Izzo, Dario and Simoes, Luis F and Martens, Marcus and de Croon, Guido CHE and Heritier, Aurelie and Yam, Chit Hong},
  journal={Proceedings of the 15th annual conference on Genetic and evolutionary computation},
  pages={1301--1308},
  year={2013}
}

@article{izzo2010global,
  title={Global optimization and space pruning for spacecraft trajectory design},
  author={Izzo, Dario},
  journal={Spacecraft Trajectory Optimization},
  volume={1},
  pages={178--200},
  year={2010},
  publisher={Cambridge University Press, New York, NY, USA}
<<<<<<< HEAD
}

@article{beauregard,
  title={Breaking traditions: introducing a surrogate Primer Vector in non Keplerian dynamics},
  author={Beauregard, Laurent and Izzo, Dario and Acciarini, Giacomo},
  journal={arXiv preprint arXiv:2405.18903},
  year={2024}
=======
>>>>>>> 46d9de73
}<|MERGE_RESOLUTION|>--- conflicted
+++ resolved
@@ -99,14 +99,10 @@
   pages={178--200},
   year={2010},
   publisher={Cambridge University Press, New York, NY, USA}
-<<<<<<< HEAD
-}
 
 @article{beauregard,
   title={Breaking traditions: introducing a surrogate Primer Vector in non Keplerian dynamics},
   author={Beauregard, Laurent and Izzo, Dario and Acciarini, Giacomo},
   journal={arXiv preprint arXiv:2405.18903},
   year={2024}
-=======
->>>>>>> 46d9de73
 }