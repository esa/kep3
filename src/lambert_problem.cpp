--- conflicted
+++ resolved
@@ -160,11 +160,7 @@
     tmp = std::pow((static_cast<double>(i) * kep3::pi + kep3::pi) / (8.0 * T),
                    2.0 / 3.0);
     m_x[2 * i - 1] = (tmp - 1) / (tmp + 1);
-<<<<<<< HEAD
-    m_iters[2  * i - 1] = householder(T, m_x[2 * i - 1], i, 1e-8, 15);
-=======
     m_iters[2 * i - 1] = householder(T, m_x[2 * i - 1], static_cast<unsigned>(i), 1e-8, 15);
->>>>>>> 73f0a091
     // 3.2.1 right Householder iterations
     tmp = std::pow((8.0 * T) / (static_cast<double>(i) * kep3::pi), 2.0 / 3.0);
     m_x[2 * i] = (tmp - 1) / (tmp + 1);
