--- conflicted
+++ resolved
@@ -300,15 +300,10 @@
 
 } // namespace kep3
 
-<<<<<<< HEAD
 template <>
 struct fmt::formatter<kep3::planet> : fmt::ostream_formatter {
 };
 
-#endif // kep3_UDPLA_H
-=======
 // Make a def-constructed planet serialisable.
 TANUKI_S11N_WRAP_EXPORT_KEY(kep3::detail::null_udpla, kep3::detail::planet_iface)
-
-#endif // kep3_PLANET_H
->>>>>>> e7319269
+#endif // kep3_UDPLA_H
